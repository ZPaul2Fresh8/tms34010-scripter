# tms34010-scripter README

This is an extension for Visual Studio Code for syntax validation for the Texas Instruments TI34010 processor.

## Features

<<<<<<< HEAD
Initial feature is syntax checking.
> Possible future add-ons might be .includes for external ref checks. And maybe a linker fror building projects.
=======
Initial feature is syntax checking, possible future add-ons might be .includes for external ref checks.

For example if there is an image subfolder under your extension project workspace:

\!\[feature X\]\(images/feature-x.png\)

> Tip: Many popular extensions utilize animations. This is an excellent way to show off your extension! We recommend short, focused animations that are easy to follow.
>>>>>>> 0416b52d

## Requirements

Just this extension and some TMS34010 assembly code!

## Extension Settings

Include if your extension adds any VS Code settings through the `contributes.configuration` extension point.

For example:

This extension contributes the following settings:

* `myExtension.enable`: Enable/disable this extension.
* `myExtension.thing`: Set to `blah` to do something.

## Known Issues

Calling out known issues can help limit users opening duplicate issues against your extension.

## Release Notes

Users appreciate release notes as you update your extension.

### 1.0.0

Initial release.

---

## Following extension guidelines

Ensure that you've read through the extensions guidelines and follow the best practices for creating your extension.

* [Extension Guidelines](https://code.visualstudio.com/api/references/extension-guidelines)

## Working with Markdown

You can author your README using Visual Studio Code. Here are some useful editor keyboard shortcuts:

* Split the editor (`Cmd+\` on macOS or `Ctrl+\` on Windows and Linux).
* Toggle preview (`Shift+Cmd+V` on macOS or `Shift+Ctrl+V` on Windows and Linux).
* Press `Ctrl+Space` (Windows, Linux, macOS) to see a list of Markdown snippets.

## For more information

* [Visual Studio Code's Markdown Support](http://code.visualstudio.com/docs/languages/markdown)
* [Markdown Syntax Reference](https://help.github.com/articles/markdown-basics/)

**Enjoy!**<|MERGE_RESOLUTION|>--- conflicted
+++ resolved
@@ -4,18 +4,13 @@
 
 ## Features
 
-<<<<<<< HEAD
-Initial feature is syntax checking.
-> Possible future add-ons might be .includes for external ref checks. And maybe a linker fror building projects.
-=======
-Initial feature is syntax checking, possible future add-ons might be .includes for external ref checks.
+Describe specific features of your extension including screenshots of your extension in action. Image paths are relative to this README file.
 
 For example if there is an image subfolder under your extension project workspace:
 
 \!\[feature X\]\(images/feature-x.png\)
 
 > Tip: Many popular extensions utilize animations. This is an excellent way to show off your extension! We recommend short, focused animations that are easy to follow.
->>>>>>> 0416b52d
 
 ## Requirements
 
